--- conflicted
+++ resolved
@@ -79,111 +79,6 @@
 
     render() {
         return (
-<<<<<<< HEAD
-            <section className='contain'>
-                <h1 className=''>Mapbox GL JS</h1>
-                <div className='pad1y quiet small'>Current version:
-                    <span className='round fill-light pad0'><a href='https://github.com/mapbox/mapbox-gl-js/releases'>mapbox-gl.js v{version}</a></span>
-                </div>
-                <div className='prose space-bottom2'>
-                    <p className='space-bottom2 pad1y'>
-                        Mapbox GL JS is a JavaScript library that uses WebGL to render interactive maps from{' '}<a href='https://www.mapbox.com/help/define-vector-tiles'>vector tiles</a> and{' '}<a href={prefixUrl('/style-spec')}>Mapbox styles</a>.
-                        It is part of the Mapbox GL ecosystem, which includes{' '}<a href='https://www.mapbox.com/mobile/'>Mapbox Mobile</a>,
-                        a compatible renderer written in C++ with bindings
-                        for desktop and mobile platforms. To see what new features our team is working on,
-                        take a look at our <a href={prefixUrl('/roadmap')}>roadmap</a>.
-                    </p>
-
-                    <div className='col12 fill-light round pad2 clearfix space-top2'>
-                        <div className='space-bottom2 space-left1 space-top1 contain'>
-                            <div className='icon inline dark pad0 round fill-green space-bottom1 github space-right1'/>
-                            <div className='pin-left pad0x space-left4'>
-                                <a className='block line-height15' href='https://github.com/mapbox/mapbox-gl-js'>Project on Github</a>
-                                <span className='quiet small'>View source code and contribute</span>
-                            </div>
-                        </div>
-                        <div className='space-bottom2 space-left1 contain'>
-                            <div className='icon inline dark pad0 round fill-blue space-bottom1 document space-right1'/>
-                            <div className='pin-left pad0x space-left4'>
-                                <a className='block line-height15' href='https://www.mapbox.com/help/mapbox-gl-js-fundamentals/'>GL JS
-                                    Fundamentals</a>
-                                <span className='quiet small'>Essential functions and common patterns</span>
-                            </div>
-                        </div>
-                        <div className='contain space-left1'>
-                            <div className='icon inline dark pad0 round fill-red space-bottom1 globe space-right1'/>
-                            <div className='pin-left pad0x space-left4'>
-                                <a className='block line-height15' href='https://www.mapbox.com/gallery/'>Gallery</a>
-                                <span className='quiet small'>Project showcase</span>
-                            </div>
-                        </div>
-                    </div>
-
-                    <h2 className='strong'>Quickstart</h2>
-                    <div className='space-bottom1'>To get started, you need to obtain an <a
-                        href='https://www.mapbox.com/help/create-api-access-token/'>access token</a> and a <a
-                        href='https://www.mapbox.com/help/define-style-url/'>style URL</a>. You can choose from one of our <a
-                        href='https://www.mapbox.com/api-documentation/maps/#styles'>professionally designed styles</a> or create
-                        your own using <a href="https://www.mapbox.com/studio">Mapbox Studio</a>.
-                    </div>
-
-                    <div className='rounded-toggle space-bottom2 inline'>
-                        <a onClick={() => this.setState({tab: 'cdn'})}
-                            className={this.state.tab === 'cdn' ? 'active' : ''}>Mapbox CDN</a>
-                        <a onClick={() => this.setState({tab: 'bundler'})}
-                            className={this.state.tab !== 'cdn' ? 'active' : ''}>module bundler</a>
-                    </div>
-
-                    {this.state.tab === 'cdn' && <QuickstartCDN token={this.props.token}/>}
-                    {this.state.tab !== 'cdn' && <QuickstartBundler token={this.props.token}/>}
-
-                    <div>
-                        <h2 className='strong' id='csp-directives'>CSP Directives</h2>
-
-                        <p>As a mitigation for Cross-Site Scripting and other types of web security vulnerabilities, you may use
-                            a <a href='https://developer.mozilla.org/en-US/docs/Web/Security/CSP'>Content Security Policy (CSP)</a> to
-                            specify security policies for your website. If you do, Mapbox GL JS requires the following CSP
-                            directives:</p>
-                        <pre><code>{`worker-src blob: ;\nchild-src blob: ;\nimg-src data: blob: ;`}</code></pre>
-
-                        <p>Requesting styles from Mapbox or other services will require additional
-                            directives. For Mapbox, you can use this <code>connect-src</code> directive:</p>
-                        <pre><code>{`connect-src https://*.tiles.mapbox.com https://api.mapbox.com https://events.mapbox.com`}</code></pre>
-
-                        <p>For strict CSP environments without <code>worker-src blob: ; child-src blob:</code> enabled, there's a separate
-                            Mapbox GL JS bundle (<code>mapbox-gl-csp.js</code> and <code>mapbox-gl-csp-worker.js</code>) which requires setting the path
-                            to the worker manually:</p>
-
-                        <Copyable>
-                            {highlightMarkup(`
-                                <script src='${urls.js().replace('.js', '-csp.js')}'></script>
-                                <script>
-                                mapboxgl.workerUrl = '${urls.js().replace('.js', '-csp-worker.js')}';
-                                ...
-                                </script>
-                            `)}
-                        </Copyable>
-                    </div>
-                    <div>
-                        <h2 className='strong' id='mapbox-css'>Mapbox CSS</h2>
-                        <p>
-                            The CSS referenced in the Quickstart is used to style DOM elements created by Mapbox code.
-                            Without the CSS, elements like Popups and Markers won't work.
-                        </p>
-                        <p>
-                            Including it with a {'<link>'} in the head of the document via the Mapbox CDN is
-                            the simplest and easiest way to provide the CSS,
-                            but it is also bundled in the Mapbox module, meaning that if you have a bundler
-                            that can handle CSS, you can import the CSS from <code>{`mapbox-gl/dist/mapbox-gl.css`}</code>.
-                        </p>
-                        <p>
-                            Note too that if the CSS isn't available by the first render, as soon as the CSS is provided,
-                            the DOM elements that depend on this CSS should recover.
-                        </p>
-                    </div>
-                </div>
-            </section>
-=======
             <div>
                 <ControlToggleSet
                     id="select-quickstart"
@@ -208,7 +103,6 @@
                 />
                 {this.renderContents(this.state.selectedMethod)}
             </div>
->>>>>>> c39ca67b
         );
     }
 }
